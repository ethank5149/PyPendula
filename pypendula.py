import numpy as np
import pandas as pd
from matplotlib import pyplot as plt
from matplotlib.gridspec import GridSpec
import matplotlib.animation as animation

import sympy as sp
from sympy.matrices import Matrix
from sympy.physics.mechanics import dynamicsymbols, Lagrangian, LagrangesMethod, ReferenceFrame, Point, Particle
from scipy.integrate import solve_ivp
from scipy.optimize import curve_fit
from functools import partial
import dill


dill.settings['recurse'] = True
rng = np.random.default_rng()
plt.rcParams['animation.ffmpeg_path'] = './ffmpeg/ffmpeg.exe'

## Inspired by stackoverflow user greenstick's comment: 
## https://stackoverflow.com/questions/3173320/text-progress-bar-in-terminal-with-block-characters
def progress_bar (
        frame,                         # (Required): current frame (Int)
        total,                         # (Required): total frames (Int)
        prefix = 'Saving Animation:',  # (Optional): prefix string (Str)
        suffix = '',                   # (Optional): suffix string (Str)
        decimals = 1,                  # (Optional): positive number of decimals in percent complete (Int)        
        length = 100,                  # (Optional): character length of bar (Int)
        fill = '█',                    # (Optional): bar fill character (Str)
        printEnd = "\r"                # (Optional): end character (e.g. "\r", "\r\n") (Str)
        ):
    iteration = frame + 1
    percent = ("{0:." + str(decimals) + "f}").format(100 * (iteration / float(total)))  # f"{100 * (iteration / float(total)):.1f}"
    filledLength = int(length * iteration // total)
    bar = fill * filledLength + '-' * (length - filledLength)
    print(f'\r{prefix} |{bar}| {percent}% {suffix}', end = printEnd)
    if iteration == total:
        print()

def dot(a, b):
    return sum([_a * _b for _a,_b in zip(a, b)])


class PyPendula:
    def __init__(
            self, 
            N=3, 
            m=None,
            l=None,
            g=9.807,
            ics = None,
            alpha=3,
            beta=128,
            t_f=15,
            fps=60,
            ):
        
        if abs(alpha) < 1: alpha = 1
        if alpha < 0: alpha = -alpha
        if beta < 0: beta = -beta
        if l is None: l = 1. / N
        if m is None: m = 1. / N

        self.N = N
        self.m = m
        self.l = l
        self.g = g
        self.alpha = alpha
        self.beta = beta
        self.t_f = t_f
        self.fps = fps

        self.params = {
                'm' : self.m,
                'g' : self.g,
                'l' : self.l,
            }      

        self.numeric_dp = None
        self.numeric_hamiltonian = None
        self.solved_symbolically = False

        if ics is None:
            self.ics = self.gen_ics()
        else:
            self.ics = ics

        self.ics_tag = 'ics=[' + ','.join((f'{ic:.4f}' for ic in self.ics)) + ']'

    def gen_ics(self):
        ics_q = rng.uniform(0, np.pi / self.alpha, size=self.N)
        ics_p = rng.uniform(0, np.pi / self.beta, size=self.N)
        return np.hstack([ics_q, ics_p])       

    def solve_symbolic(self):
        try:
            self.numeric_dp = dill.load(open(f"./cache/pypendula_cached_soln_n{self.N}", "rb"))
            self.numeric_hamiltonian = dill.load(open(f"./cache/pypendula_cached_hamiltonian_n{self.N}", "rb"))
        except:
            print("Solving Symbolic Problem... ", end='', flush=True)

            q = dynamicsymbols(f'q:{self.N}')
            dq = dynamicsymbols(f'q:{self.N}', level=1)
            p = dynamicsymbols(f'p:{self.N}')
            dp = dynamicsymbols(f'p:{self.N}', level=1)
            l, m, g, t = sp.symbols('l m g t')

            x, y = [l * sp.sin(q[0])], [- l * sp.cos(q[0])]
            for i in range(1, self.N):
                x.append(x[i - 1] + l * sp.sin(q[i]))
                y.append(y[i - 1] - l * sp.cos(q[i]))

            v_sqr = Matrix([_x.diff(t) ** 2 + _y.diff(t) ** 2 for _x,_y in zip(x, y)])
            x, y = Matrix(x), Matrix(y)
        
<<<<<<< HEAD
            potential = m * g * sum(y)
            kinetic = sp.Rational(1, 2) * m * sum(v_sqr)
            lagrangian = kinetic - potential
            lagranges_method = LagrangesMethod(lagrangian, q)
            euler_lagrange_eqns = lagranges_method.form_lagranges_equations()
            hamiltonian = sp.simplify(kinetic + potential).subs([(dq[_], p[_]) for _ in range(self.N)])
            eom = sp.simplify(lagranges_method.eom.subs([(dq[_], p[_]) for _ in range(self.N)]))
            symbolic_dp = Matrix(list(sp.solve(eom, *dp).values()))
            print("Done!")

            print("Caching Solution... ", end='', flush=True)
            self.numeric_dp = sp.utilities.lambdify([t, 
                                           [*q, *p], 
                                           m, g, l], 
                                          [*p, *symbolic_dp])
            dill.dump(self.numeric_dp, open(f"./cache/pypendula_cached_soln_n{self.N}", "wb"))

            self.numeric_hamiltonian = sp.utilities.lambdify([t, 
                                           [*q, *p], 
                                           m, g, l], 
                                          hamiltonian)
            dill.dump(self.numeric_hamiltonian, open(f"./cache/pypendula_cached_hamiltonian_n{self.N}", "wb"))
            self.solved_symbolically = True
            print("Done!")
=======
        self.potential = m * g * sum(y)
        self.kinetic = sp.Rational(1, 2) * m * sum(v_sqr)
        self.lagrangian = sp.simplify(self.kinetic - self.potential)
        self.hamiltonian = sp.simplify(self.kinetic + self.potential).subs([(dq[_], p[_]) for _ in range(self.N)])
        lagranges_method = LagrangesMethod(self.lagrangian, q)
        euler_lagrange_eqns = lagranges_method.form_lagranges_equations()
        self.eom = sp.simplify(lagranges_method.eom.subs([(dq[_], p[_]) for _ in range(self.N)]))
        self.symbolic_dp = Matrix(list(sp.solve(self.eom, *dp).values()))
        print("Done!")

        print("Caching Solution... ", end='', flush=True)
        self.numeric_dp = sp.utilities.lambdify([t, 
                                       [*q, *p], 
                                       m, g, l], 
                                      [*p, *self.symbolic_dp])
        dill.dump(self.numeric_dp, open(f"./cache/pypendula_cached_soln_n{self.N}", "wb"))

        self.numeric_hamiltonian = sp.utilities.lambdify([t, 
                                       [*q, *p], 
                                       m, g, l], 
                                       self.hamiltonian)
        dill.dump(self.numeric_hamiltonian, open(f"./cache/pypendula_cached_hamiltonian_n{self.N}", "wb"))
        print("Done!")
>>>>>>> f3cce3d7

    def solve_numeric(self):
        if not self.solved_symbolically:
            self.solve_symbolic()
        
        print("Solving Numeric Problem... ", end='', flush=True)
        frames = self.t_f * self.fps
        self.t_eval = np.linspace(0, self.t_f, frames)
        self.n_dp = partial(self.numeric_dp, **self.params)
        self.n_hamiltonian = partial(self.numeric_hamiltonian, **self.params)
        self.soln = solve_ivp(self.n_dp, [0, self.t_f], self.ics, t_eval=self.t_eval, method='DOP853')
        
        self.t, self.soln_y = self.soln.t, self.soln.y
        self.energy = self.n_hamiltonian(self.t_eval, self.soln_y)
        self.percent_energy_loss = 100 * (self.energy - self.energy[0]) / self.energy[0]

        self.q, self.p = np.vsplit(self.soln_y, 2)[0], np.vsplit(self.soln_y, 2)[1]
        
        self.x, self.y = [self.params['l'] * np.sin(self.q[0])], [- self.params['l'] * np.cos(self.q[0])]
        for i in range(1, self.N):
            self.x.append(self.x[i - 1] + self.params['l'] * np.sin(self.q[i]))
            self.y.append(self.y[i - 1] - self.params['l'] * np.cos(self.q[i]))
        
        self.vx, self.vy = [self.params['l'] * self.p[0] * np.cos(self.q[0])], [self.params['l'] * self.p[0] * np.sin(self.q[0])]
        for i in range(1, self.N):
            self.vx.append(self.vx[i - 1] + self.params['l'] * self.p[i] * np.cos(self.q[i]))
            self.vy.append(self.vy[i - 1] + self.params['l'] * self.p[i] * np.sin(self.q[i]))
        
        df = pd.DataFrame({
            't': self.t,
            'Energy': self.energy,
            'PercentEnergyLoss': self.percent_energy_loss,
            'q1': self.q[0],
            'q2': self.q[1],
            'q3': self.q[2],
            'p1': self.p[0],
            'p2': self.p[1],
            'p3': self.p[2],
            'x1': self.x[0],
            'x2': self.x[1],
            'x3': self.x[2],
            'y1': self.y[0],
            'y2': self.y[1],
            'y3': self.y[2],
            'vx1': self.vx[0],
            'vx2': self.vx[1],
            'vx3': self.vx[2],
            'vy1': self.vy[0],
            'vy2': self.vy[1],
            'vy3': self.vy[2],
            })
        print("Done!")
        return df

    def simulate(self,
                 m=None,
                 g=None,
                 l=None
                 ):
        
        if self.numeric_dp or self.numeric_hamiltonian is None:
            self.solve_numeric()
        
        print("Setting Up Simulation... ", end='', flush=True)
        
        fig = plt.figure(layout="constrained", figsize=(19.2, 10.80))
        gs = GridSpec(2, 2, figure=fig)
        ax3 = fig.add_subplot(gs[1, 1])
        ax2 = fig.add_subplot(gs[0, 1])
        ax1 = fig.add_subplot(gs[:, 0])

        min_x, max_x = min([-self.N * self.params['l'], np.min(self.x)]), max([self.N * self.params['l'], np.max(self.x)])
        min_y, max_y = max([-self.N * self.params['l'], np.min(self.y)]), max([         self.params['l'], np.max(self.y)])
        ax1.set_xlim((1.15 * min_x, 1.15 * max_x))
        ax1.set_ylim((1.15 * min_y, 1.15 * max_y))

        ax1.set_aspect('equal')
        ax1.set_title('PyPendula-N3\nWritten by: Ethan Knox')
        ax1.set_xlabel(r'X [m]')
        ax1.set_ylabel(r'Y [m]')
        ax2.set_xlabel(r'$q$ [rad]')
        ax2.set_ylabel(r'$p$ [rad]/[s]')
        ax3.set_ylabel(r'Energy Loss [%]')
        ax3.set_xlabel(r'$t$ $[s]$')

        bbox_props = dict(boxstyle='round', alpha=0., facecolor='white')
        label = ax1.text(0.02, 0.98, '', transform=ax1.transAxes, verticalalignment='top', bbox=bbox_props)
        pin, = ax1.plot(0, 0, 'o', markersize=6, color='black', zorder=10)
        mass0, = ax1.plot([], [], lw=3, color='darkgray')
           
        mass1, = ax1.plot([], [], 'o', markersize=12, color='red', label=rf'$q_1(0)={self.ics[0]:.4f}, p_1(0)={self.ics[3]:.6f}$')
        mass2, = ax1.plot([], [], 'o', markersize=12, color='blue', label=rf'$q_2(0)={self.ics[1]:.4f}, p_2(0)={self.ics[4]:.6f}$')
        mass3, = ax1.plot([], [], 'o', markersize=12, color='green', label=rf'$q_3(0)={self.ics[2]:.4f}, p_3(0)={self.ics[5]:.6f}$')
        ax2.plot(self.q[0], self.p[0], lw=1.5, color='red', alpha=0.5)
        ax2.plot(self.q[1], self.p[1], lw=1.5, color='blue', alpha=0.5)
        ax2.plot(self.q[2], self.p[2], lw=1.5, color='green', alpha=0.5)
        point1, = ax2.plot([], [], 'o', markersize=6, color='red')
        point2, = ax2.plot([], [], 'o', markersize=6, color='blue')
        point3, = ax2.plot([], [], 'o', markersize=6, color='green')

        ax1.legend() 

        ax3.plot(self.t_eval, self.percent_energy_loss, '-', lw=1.5, color='purple')
        ax3.axhline(y=0, xmin=self.t_eval[0], xmax=self.t_eval[-1], linestyle='--', color='black')
        energy_loss_plot, = ax3.plot([], [], 'o', markersize=6, color='purple', label='Total Energy')

        frames = self.t_f * self.fps
        dt = self.t_f / frames

        def animate(i):
            energy_loss_plot.set_data([self.t_eval[i]], [self.percent_energy_loss[i]])

            label_text = '\n'.join((
                rf"$m={self.params['m']:.3f}, l={self.params['l']:.3f}$",
                rf"$g={self.params['g']:.3f}, t={i * dt:.1f}$"
            ))   
            label.set_text(label_text)   

            mass0.set_data(
                [0, self.x[0][i], self.x[1][i], self.x[2][i]],
                [0, self.y[0][i], self.y[1][i], self.y[2][i]]
                )
            mass3.set_data([self.x[2][i]], [self.y[2][i]])
            mass2.set_data([self.x[1][i]], [self.y[1][i]])
            mass1.set_data([self.x[0][i]], [self.y[0][i]])
            point3.set_data([self.q[2][i]], [self.p[2][i]])
            point2.set_data([self.q[1][i]], [self.p[1][i]])
            point1.set_data([self.q[0][i]], [self.p[0][i]])
            return mass0, mass1, mass2, mass3, point1, point2, point3, energy_loss_plot, label,
 
        print("Done!")
        anim = animation.FuncAnimation(fig, animate, len(self.t_eval), interval=dt * 1000, blit=True)
        anim.save(
        f'./results/pypendula_n{self.N}_' + self.ics_tag + '.mp4',
        progress_callback = progress_bar
        )
        plt.close()
        return anim


def main():
    p = PyPendula()
    p.simulate()


if __name__ == "__main__":
    main()<|MERGE_RESOLUTION|>--- conflicted
+++ resolved
@@ -93,6 +93,47 @@
         return np.hstack([ics_q, ics_p])       
 
     def solve_symbolic(self):
+        print("Solving Symbolic Problem... ", end='', flush=True)
+
+        q = dynamicsymbols(f'q:{self.N}')
+        dq = dynamicsymbols(f'q:{self.N}', level=1)
+        p = dynamicsymbols(f'p:{self.N}')
+        dp = dynamicsymbols(f'p:{self.N}', level=1)
+        l, m, g, t = sp.symbols('l m g t')
+
+        x, y = [l * sp.sin(q[0])], [- l * sp.cos(q[0])]
+        for i in range(1, self.N):
+            x.append(x[i - 1] + l * sp.sin(q[i]))
+            y.append(y[i - 1] - l * sp.cos(q[i]))
+
+        v_sqr = Matrix([_x.diff(t) ** 2 + _y.diff(t) ** 2 for _x,_y in zip(x, y)])
+        x, y = Matrix(x), Matrix(y)
+        
+        self.potential = m * g * sum(y)
+        self.kinetic = sp.Rational(1, 2) * m * sum(v_sqr)
+        self.lagrangian = sp.simplify(self.kinetic - self.potential)
+        self.hamiltonian = sp.simplify(self.kinetic + self.potential).subs([(dq[_], p[_]) for _ in range(self.N)])
+        lagranges_method = LagrangesMethod(self.lagrangian, q)
+        euler_lagrange_eqns = lagranges_method.form_lagranges_equations()
+        self.eom = sp.simplify(lagranges_method.eom.subs([(dq[_], p[_]) for _ in range(self.N)]))
+        self.symbolic_dp = Matrix(list(sp.solve(self.eom, *dp).values()))
+        print("Done!")
+
+        print("Caching Solution... ", end='', flush=True)
+        self.numeric_dp = sp.utilities.lambdify([t, 
+                                       [*q, *p], 
+                                       m, g, l], 
+                                      [*p, *self.symbolic_dp])
+        dill.dump(self.numeric_dp, open(f"./cache/pypendula_cached_soln_n{self.N}", "wb"))
+
+        self.numeric_hamiltonian = sp.utilities.lambdify([t, 
+                                       [*q, *p], 
+                                       m, g, l], 
+                                       self.hamiltonian)
+        dill.dump(self.numeric_hamiltonian, open(f"./cache/pypendula_cached_hamiltonian_n{self.N}", "wb"))
+        print("Done!")
+
+    def solve_numeric(self):
         try:
             self.numeric_dp = dill.load(open(f"./cache/pypendula_cached_soln_n{self.N}", "rb"))
             self.numeric_hamiltonian = dill.load(open(f"./cache/pypendula_cached_hamiltonian_n{self.N}", "rb"))
@@ -113,7 +154,6 @@
             v_sqr = Matrix([_x.diff(t) ** 2 + _y.diff(t) ** 2 for _x,_y in zip(x, y)])
             x, y = Matrix(x), Matrix(y)
         
-<<<<<<< HEAD
             potential = m * g * sum(y)
             kinetic = sp.Rational(1, 2) * m * sum(v_sqr)
             lagrangian = kinetic - potential
@@ -138,31 +178,6 @@
             dill.dump(self.numeric_hamiltonian, open(f"./cache/pypendula_cached_hamiltonian_n{self.N}", "wb"))
             self.solved_symbolically = True
             print("Done!")
-=======
-        self.potential = m * g * sum(y)
-        self.kinetic = sp.Rational(1, 2) * m * sum(v_sqr)
-        self.lagrangian = sp.simplify(self.kinetic - self.potential)
-        self.hamiltonian = sp.simplify(self.kinetic + self.potential).subs([(dq[_], p[_]) for _ in range(self.N)])
-        lagranges_method = LagrangesMethod(self.lagrangian, q)
-        euler_lagrange_eqns = lagranges_method.form_lagranges_equations()
-        self.eom = sp.simplify(lagranges_method.eom.subs([(dq[_], p[_]) for _ in range(self.N)]))
-        self.symbolic_dp = Matrix(list(sp.solve(self.eom, *dp).values()))
-        print("Done!")
-
-        print("Caching Solution... ", end='', flush=True)
-        self.numeric_dp = sp.utilities.lambdify([t, 
-                                       [*q, *p], 
-                                       m, g, l], 
-                                      [*p, *self.symbolic_dp])
-        dill.dump(self.numeric_dp, open(f"./cache/pypendula_cached_soln_n{self.N}", "wb"))
-
-        self.numeric_hamiltonian = sp.utilities.lambdify([t, 
-                                       [*q, *p], 
-                                       m, g, l], 
-                                       self.hamiltonian)
-        dill.dump(self.numeric_hamiltonian, open(f"./cache/pypendula_cached_hamiltonian_n{self.N}", "wb"))
-        print("Done!")
->>>>>>> f3cce3d7
 
     def solve_numeric(self):
         if not self.solved_symbolically:
